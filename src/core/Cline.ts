import { Anthropic } from "@anthropic-ai/sdk"
import cloneDeep from "clone-deep"
import delay from "delay"
import fs from "fs/promises"
import os from "os"
import pWaitFor from "p-wait-for"
import * as path from "path"
import { serializeError } from "serialize-error"
import * as vscode from "vscode"
import { ApiHandler, buildApiHandler } from "../api"
import { ApiStream } from "../api/transform/stream"
import { DiffViewProvider } from "../integrations/editor/DiffViewProvider"
import { findToolName, formatContentBlockToMarkdown } from "../integrations/misc/export-markdown"
import { extractTextFromFile } from "../integrations/misc/extract-text"
import { TerminalManager } from "../integrations/terminal/TerminalManager"
import { UrlContentFetcher } from "../services/browser/UrlContentFetcher"
import { listFiles } from "../services/glob/list-files"
import { regexSearchFiles } from "../services/ripgrep"
import { parseSourceCodeForDefinitionsTopLevel } from "../services/tree-sitter"
import { ApiConfiguration } from "../shared/api"
import { findLastIndex } from "../shared/array"
import { combineApiRequests } from "../shared/combineApiRequests"
import { combineCommandSequences } from "../shared/combineCommandSequences"
import {
	BrowserAction,
	BrowserActionResult,
	browserActions,
	ClineApiReqCancelReason,
	ClineApiReqInfo,
	ClineAsk,
	ClineMessage,
	ClineSay,
	ClineSayBrowserAction,
	ClineSayTool,
} from "../shared/ExtensionMessage"
import { getApiMetrics } from "../shared/getApiMetrics"
import { HistoryItem } from "../shared/HistoryItem"
import { ClineAskResponse } from "../shared/WebviewMessage"
import { calculateApiCost } from "../utils/cost"
import { fileExistsAtPath } from "../utils/fs"
import { arePathsEqual, getReadablePath } from "../utils/path"
import { parseMentions } from "./mentions"
import { AssistantMessageContent, parseAssistantMessage, ToolParamName, ToolUseName } from "./assistant-message"
import { formatResponse } from "./prompts/responses"
import { addCustomInstructions, SYSTEM_PROMPT } from "./prompts/system"
import { truncateHalfConversation } from "./sliding-window"
import { ClineProvider, GlobalFileNames } from "./webview/ClineProvider"
import { showOmissionWarning } from "../integrations/editor/detect-omission"
import { BrowserSession } from "../services/browser/BrowserSession"

const cwd =
	vscode.workspace.workspaceFolders?.map((folder) => folder.uri.fsPath).at(0) ?? path.join(os.homedir(), "Desktop") // may or may not exist but fs checking existence would immediately ask for permission which would be bad UX, need to come up with a better solution

type ToolResponse = string | Array<Anthropic.TextBlockParam | Anthropic.ImageBlockParam>
type UserContent = Array<
	Anthropic.TextBlockParam | Anthropic.ImageBlockParam | Anthropic.ToolUseBlockParam | Anthropic.ToolResultBlockParam
>

const ALLOWED_AUTO_EXECUTE_COMMANDS = [
	'npm',
	'npx',
	'tsc',
	'git log',
	'git diff',
	'git show',
	'list'
] as const

export class Cline {
	readonly taskId: string
	api: ApiHandler
	private terminalManager: TerminalManager
	private urlContentFetcher: UrlContentFetcher
	private browserSession: BrowserSession
	private didEditFile: boolean = false
	customInstructions?: string
	alwaysAllowReadOnly: boolean
	alwaysAllowWrite: boolean
	alwaysAllowExecute: boolean
	alwaysAllowBrowser: boolean

	apiConversationHistory: Anthropic.MessageParam[] = []
	clineMessages: ClineMessage[] = []
	private askResponse?: ClineAskResponse
	private askResponseText?: string
	private askResponseImages?: string[]
	private lastMessageTs?: number
	private consecutiveMistakeCount: number = 0
	private providerRef: WeakRef<ClineProvider>
	private abort: boolean = false
	didFinishAborting = false
	abandoned = false
	private diffViewProvider: DiffViewProvider

	// streaming
	private currentStreamingContentIndex = 0
	private assistantMessageContent: AssistantMessageContent[] = []
	private presentAssistantMessageLocked = false
	private presentAssistantMessageHasPendingUpdates = false
	private userMessageContent: (Anthropic.TextBlockParam | Anthropic.ImageBlockParam)[] = []
	private userMessageContentReady = false
	private didRejectTool = false
	private didAlreadyUseTool = false
	private didCompleteReadingStream = false

	constructor(
		provider: ClineProvider,
		apiConfiguration: ApiConfiguration,
		customInstructions?: string,
		alwaysAllowReadOnly?: boolean,
		alwaysAllowWrite?: boolean,
		alwaysAllowExecute?: boolean,
		alwaysAllowBrowser?: boolean,
		task?: string,
		images?: string[],
		historyItem?: HistoryItem,
	) {
		this.providerRef = new WeakRef(provider)
		this.api = buildApiHandler(apiConfiguration)
		this.terminalManager = new TerminalManager()
		this.urlContentFetcher = new UrlContentFetcher(provider.context)
		this.browserSession = new BrowserSession(provider.context)
		this.diffViewProvider = new DiffViewProvider(cwd)
		this.customInstructions = customInstructions
		this.alwaysAllowReadOnly = alwaysAllowReadOnly ?? false
		this.alwaysAllowWrite = alwaysAllowWrite ?? false
		this.alwaysAllowExecute = alwaysAllowExecute ?? false		
		this.alwaysAllowBrowser = alwaysAllowBrowser ?? false

		if (historyItem) {
			this.taskId = historyItem.id
			this.resumeTaskFromHistory()
		} else if (task || images) {
			this.taskId = Date.now().toString()
			this.startTask(task, images)
		} else {
			throw new Error("Either historyItem or task/images must be provided")
		}
	}

	private isAllowedCommand(command?: string): boolean {
		if (!command) {
			return false;
		}
		// Check for command chaining characters
		if (command.includes('&&') ||
			command.includes(';') ||
			command.includes('||') ||
			command.includes('|') ||
			command.includes('$(') ||
			command.includes('`')) {
			return false;
		}
		const trimmedCommand = command.trim().toLowerCase();
		return ALLOWED_AUTO_EXECUTE_COMMANDS.some(prefix => 
			trimmedCommand.startsWith(prefix.toLowerCase())
		);
	}

	// Storing task to disk for history

	private async ensureTaskDirectoryExists(): Promise<string> {
		const globalStoragePath = this.providerRef.deref()?.context.globalStorageUri.fsPath
		if (!globalStoragePath) {
			throw new Error("Global storage uri is invalid")
		}
		const taskDir = path.join(globalStoragePath, "tasks", this.taskId)
		await fs.mkdir(taskDir, { recursive: true })
		return taskDir
	}

	private async getSavedApiConversationHistory(): Promise<Anthropic.MessageParam[]> {
		const filePath = path.join(await this.ensureTaskDirectoryExists(), GlobalFileNames.apiConversationHistory)
		const fileExists = await fileExistsAtPath(filePath)
		if (fileExists) {
			return JSON.parse(await fs.readFile(filePath, "utf8"))
		}
		return []
	}

	private async addToApiConversationHistory(message: Anthropic.MessageParam) {
		this.apiConversationHistory.push(message)
		await this.saveApiConversationHistory()
	}

	private async overwriteApiConversationHistory(newHistory: Anthropic.MessageParam[]) {
		this.apiConversationHistory = newHistory
		await this.saveApiConversationHistory()
	}

	private async saveApiConversationHistory() {
		try {
			const filePath = path.join(await this.ensureTaskDirectoryExists(), GlobalFileNames.apiConversationHistory)
			await fs.writeFile(filePath, JSON.stringify(this.apiConversationHistory))
		} catch (error) {
			// in the off chance this fails, we don't want to stop the task
			console.error("Failed to save API conversation history:", error)
		}
	}

	private async getSavedClineMessages(): Promise<ClineMessage[]> {
		const filePath = path.join(await this.ensureTaskDirectoryExists(), GlobalFileNames.uiMessages)
		if (await fileExistsAtPath(filePath)) {
			return JSON.parse(await fs.readFile(filePath, "utf8"))
		} else {
			// check old location
			const oldPath = path.join(await this.ensureTaskDirectoryExists(), "claude_messages.json")
			if (await fileExistsAtPath(oldPath)) {
				const data = JSON.parse(await fs.readFile(oldPath, "utf8"))
				await fs.unlink(oldPath) // remove old file
				return data
			}
		}
		return []
	}

	private async addToClineMessages(message: ClineMessage) {
		this.clineMessages.push(message)
		await this.saveClineMessages()
	}

	private async overwriteClineMessages(newMessages: ClineMessage[]) {
		this.clineMessages = newMessages
		await this.saveClineMessages()
	}

	private async saveClineMessages() {
		try {
			const filePath = path.join(await this.ensureTaskDirectoryExists(), GlobalFileNames.uiMessages)
			await fs.writeFile(filePath, JSON.stringify(this.clineMessages))
			// combined as they are in ChatView
			const apiMetrics = getApiMetrics(combineApiRequests(combineCommandSequences(this.clineMessages.slice(1))))
			const taskMessage = this.clineMessages[0] // first message is always the task say
			const lastRelevantMessage =
				this.clineMessages[
					findLastIndex(
						this.clineMessages,
						(m) => !(m.ask === "resume_task" || m.ask === "resume_completed_task"),
					)
				]
			await this.providerRef.deref()?.updateTaskHistory({
				id: this.taskId,
				ts: lastRelevantMessage.ts,
				task: taskMessage.text ?? "",
				tokensIn: apiMetrics.totalTokensIn,
				tokensOut: apiMetrics.totalTokensOut,
				cacheWrites: apiMetrics.totalCacheWrites,
				cacheReads: apiMetrics.totalCacheReads,
				totalCost: apiMetrics.totalCost,
			})
		} catch (error) {
			console.error("Failed to save cline messages:", error)
		}
	}

	// Communicate with webview

	// partial has three valid states true (partial message), false (completion of partial message), undefined (individual complete message)
	async ask(
		type: ClineAsk,
		text?: string,
		partial?: boolean,
	): Promise<{ response: ClineAskResponse; text?: string; images?: string[] }> {
		// If this Cline instance was aborted by the provider, then the only thing keeping us alive is a promise still running in the background, in which case we don't want to send its result to the webview as it is attached to a new instance of Cline now. So we can safely ignore the result of any active promises, and this class will be deallocated. (Although we set Cline = undefined in provider, that simply removes the reference to this instance, but the instance is still alive until this promise resolves or rejects.)
		if (this.abort) {
			throw new Error("Cline instance aborted")
		}
		let askTs: number
		if (partial !== undefined) {
			const lastMessage = this.clineMessages.at(-1)
			const isUpdatingPreviousPartial =
				lastMessage && lastMessage.partial && lastMessage.type === "ask" && lastMessage.ask === type
			if (partial) {
				if (isUpdatingPreviousPartial) {
					// existing partial message, so update it
					lastMessage.text = text
					lastMessage.partial = partial
					// todo be more efficient about saving and posting only new data or one whole message at a time so ignore partial for saves, and only post parts of partial message instead of whole array in new listener
					// await this.saveClineMessages()
					// await this.providerRef.deref()?.postStateToWebview()
					await this.providerRef
						.deref()
						?.postMessageToWebview({ type: "partialMessage", partialMessage: lastMessage })
					throw new Error("Current ask promise was ignored 1")
				} else {
					// this is a new partial message, so add it with partial state
					// this.askResponse = undefined
					// this.askResponseText = undefined
					// this.askResponseImages = undefined
					askTs = Date.now()
					this.lastMessageTs = askTs
					await this.addToClineMessages({ ts: askTs, type: "ask", ask: type, text, partial })
					await this.providerRef.deref()?.postStateToWebview()
					throw new Error("Current ask promise was ignored 2")
				}
			} else {
				// partial=false means its a complete version of a previously partial message
				if (isUpdatingPreviousPartial) {
					// this is the complete version of a previously partial message, so replace the partial with the complete version
					this.askResponse = undefined
					this.askResponseText = undefined
					this.askResponseImages = undefined

					/*
					Bug for the history books:
					In the webview we use the ts as the chatrow key for the virtuoso list. Since we would update this ts right at the end of streaming, it would cause the view to flicker. The key prop has to be stable otherwise react has trouble reconciling items between renders, causing unmounting and remounting of components (flickering).
					The lesson here is if you see flickering when rendering lists, it's likely because the key prop is not stable.
					So in this case we must make sure that the message ts is never altered after first setting it.
					*/
					askTs = lastMessage.ts
					this.lastMessageTs = askTs
					// lastMessage.ts = askTs
					lastMessage.text = text
					lastMessage.partial = false
					await this.saveClineMessages()
					// await this.providerRef.deref()?.postStateToWebview()
					await this.providerRef
						.deref()
						?.postMessageToWebview({ type: "partialMessage", partialMessage: lastMessage })
				} else {
					// this is a new partial=false message, so add it like normal
					this.askResponse = undefined
					this.askResponseText = undefined
					this.askResponseImages = undefined
					askTs = Date.now()
					this.lastMessageTs = askTs
					await this.addToClineMessages({ ts: askTs, type: "ask", ask: type, text })
					await this.providerRef.deref()?.postStateToWebview()
				}
			}
		} else {
			// this is a new non-partial message, so add it like normal
			// const lastMessage = this.clineMessages.at(-1)
			this.askResponse = undefined
			this.askResponseText = undefined
			this.askResponseImages = undefined
			askTs = Date.now()
			this.lastMessageTs = askTs
			await this.addToClineMessages({ ts: askTs, type: "ask", ask: type, text })
			await this.providerRef.deref()?.postStateToWebview()
		}

		await pWaitFor(() => this.askResponse !== undefined || this.lastMessageTs !== askTs, { interval: 100 })
		if (this.lastMessageTs !== askTs) {
			throw new Error("Current ask promise was ignored") // could happen if we send multiple asks in a row i.e. with command_output. It's important that when we know an ask could fail, it is handled gracefully
		}
		const result = { response: this.askResponse!, text: this.askResponseText, images: this.askResponseImages }
		this.askResponse = undefined
		this.askResponseText = undefined
		this.askResponseImages = undefined
		return result
	}

	async handleWebviewAskResponse(askResponse: ClineAskResponse, text?: string, images?: string[]) {
		this.askResponse = askResponse
		this.askResponseText = text
		this.askResponseImages = images
	}

	async say(type: ClineSay, text?: string, images?: string[], partial?: boolean): Promise<undefined> {
		if (this.abort) {
			throw new Error("Cline instance aborted")
		}

		if (partial !== undefined) {
			const lastMessage = this.clineMessages.at(-1)
			const isUpdatingPreviousPartial =
				lastMessage && lastMessage.partial && lastMessage.type === "say" && lastMessage.say === type
			if (partial) {
				if (isUpdatingPreviousPartial) {
					// existing partial message, so update it
					lastMessage.text = text
					lastMessage.images = images
					lastMessage.partial = partial
					await this.providerRef
						.deref()
						?.postMessageToWebview({ type: "partialMessage", partialMessage: lastMessage })
				} else {
					// this is a new partial message, so add it with partial state
					const sayTs = Date.now()
					this.lastMessageTs = sayTs
					await this.addToClineMessages({ ts: sayTs, type: "say", say: type, text, images, partial })
					await this.providerRef.deref()?.postStateToWebview()
				}
			} else {
				// partial=false means its a complete version of a previously partial message
				if (isUpdatingPreviousPartial) {
					// this is the complete version of a previously partial message, so replace the partial with the complete version
					this.lastMessageTs = lastMessage.ts
					// lastMessage.ts = sayTs
					lastMessage.text = text
					lastMessage.images = images
					lastMessage.partial = false

					// instead of streaming partialMessage events, we do a save and post like normal to persist to disk
					await this.saveClineMessages()
					// await this.providerRef.deref()?.postStateToWebview()
					await this.providerRef
						.deref()
						?.postMessageToWebview({ type: "partialMessage", partialMessage: lastMessage }) // more performant than an entire postStateToWebview
				} else {
					// this is a new partial=false message, so add it like normal
					const sayTs = Date.now()
					this.lastMessageTs = sayTs
					await this.addToClineMessages({ ts: sayTs, type: "say", say: type, text, images })
					await this.providerRef.deref()?.postStateToWebview()
				}
			}
		} else {
			// this is a new non-partial message, so add it like normal
			const sayTs = Date.now()
			this.lastMessageTs = sayTs
			await this.addToClineMessages({ ts: sayTs, type: "say", say: type, text, images })
			await this.providerRef.deref()?.postStateToWebview()
		}
	}

	async sayAndCreateMissingParamError(toolName: ToolUseName, paramName: string, relPath?: string) {
		await this.say(
			"error",
			`Cline tried to use ${toolName}${
				relPath ? ` for '${relPath.toPosix()}'` : ""
			} without value for required parameter '${paramName}'. Retrying...`,
		)
		return formatResponse.toolError(formatResponse.missingToolParameterError(paramName))
	}

	// Task lifecycle

	private async startTask(task?: string, images?: string[]): Promise<void> {
		// conversationHistory (for API) and clineMessages (for webview) need to be in sync
		// if the extension process were killed, then on restart the clineMessages might not be empty, so we need to set it to [] when we create a new Cline client (otherwise webview would show stale messages from previous session)
		this.clineMessages = []
		this.apiConversationHistory = []
		await this.providerRef.deref()?.postStateToWebview()

		await this.say("text", task, images)

		let imageBlocks: Anthropic.ImageBlockParam[] = formatResponse.imageBlocks(images)
		await this.initiateTaskLoop([
			{
				type: "text",
				text: `<task>\n${task}\n</task>`,
			},
			...imageBlocks,
		])
	}

	private async resumeTaskFromHistory() {
		const modifiedClineMessages = await this.getSavedClineMessages()

		// Remove any resume messages that may have been added before
		const lastRelevantMessageIndex = findLastIndex(
			modifiedClineMessages,
			(m) => !(m.ask === "resume_task" || m.ask === "resume_completed_task"),
		)
		if (lastRelevantMessageIndex !== -1) {
			modifiedClineMessages.splice(lastRelevantMessageIndex + 1)
		}

		// since we don't use api_req_finished anymore, we need to check if the last api_req_started has a cost value, if it doesn't and no cancellation reason to present, then we remove it since it indicates an api request without any partial content streamed
		const lastApiReqStartedIndex = findLastIndex(
			modifiedClineMessages,
			(m) => m.type === "say" && m.say === "api_req_started",
		)
		if (lastApiReqStartedIndex !== -1) {
			const lastApiReqStarted = modifiedClineMessages[lastApiReqStartedIndex]
			const { cost, cancelReason }: ClineApiReqInfo = JSON.parse(lastApiReqStarted.text || "{}")
			if (cost === undefined && cancelReason === undefined) {
				modifiedClineMessages.splice(lastApiReqStartedIndex, 1)
			}
		}

		await this.overwriteClineMessages(modifiedClineMessages)
		this.clineMessages = await this.getSavedClineMessages()

		// Now present the cline messages to the user and ask if they want to resume

		const lastClineMessage = this.clineMessages
			.slice()
			.reverse()
			.find((m) => !(m.ask === "resume_task" || m.ask === "resume_completed_task")) // could be multiple resume tasks
		// const lastClineMessage = this.clineMessages[lastClineMessageIndex]
		// could be a completion result with a command
		// const secondLastClineMessage = this.clineMessages
		// 	.slice()
		// 	.reverse()
		// 	.find(
		// 		(m, index) =>
		// 			index !== lastClineMessageIndex && !(m.ask === "resume_task" || m.ask === "resume_completed_task")
		// 	)
		// (lastClineMessage?.ask === "command" && secondLastClineMessage?.ask === "completion_result")

		let askType: ClineAsk
		if (lastClineMessage?.ask === "completion_result") {
			askType = "resume_completed_task"
		} else {
			askType = "resume_task"
		}

		const { response, text, images } = await this.ask(askType) // calls poststatetowebview
		let responseText: string | undefined
		let responseImages: string[] | undefined
		if (response === "messageResponse") {
			await this.say("user_feedback", text, images)
			responseText = text
			responseImages = images
		}

		// need to make sure that the api conversation history can be resumed by the api, even if it goes out of sync with cline messages

		let existingApiConversationHistory: Anthropic.Messages.MessageParam[] =
			await this.getSavedApiConversationHistory()

		// v2.0 xml tags refactor caveat: since we don't use tools anymore, we need to replace all tool use blocks with a text block since the API disallows conversations with tool uses and no tool schema
		const conversationWithoutToolBlocks = existingApiConversationHistory.map((message) => {
			if (Array.isArray(message.content)) {
				const newContent = message.content.map((block) => {
					if (block.type === "tool_use") {
						// it's important we convert to the new tool schema format so the model doesn't get confused about how to invoke tools
						const inputAsXml = Object.entries(block.input as Record<string, string>)
							.map(([key, value]) => `<${key}>\n${value}\n</${key}>`)
							.join("\n")
						return {
							type: "text",
							text: `<${block.name}>\n${inputAsXml}\n</${block.name}>`,
						} as Anthropic.Messages.TextBlockParam
					} else if (block.type === "tool_result") {
						// Convert block.content to text block array, removing images
						const contentAsTextBlocks = Array.isArray(block.content)
							? block.content.filter((item) => item.type === "text")
							: [{ type: "text", text: block.content }]
						const textContent = contentAsTextBlocks.map((item) => item.text).join("\n\n")
						const toolName = findToolName(block.tool_use_id, existingApiConversationHistory)
						return {
							type: "text",
							text: `[${toolName} Result]\n\n${textContent}`,
						} as Anthropic.Messages.TextBlockParam
					}
					return block
				})
				return { ...message, content: newContent }
			}
			return message
		})
		existingApiConversationHistory = conversationWithoutToolBlocks

		// FIXME: remove tool use blocks altogether

		// if the last message is an assistant message, we need to check if there's tool use since every tool use has to have a tool response
		// if there's no tool use and only a text block, then we can just add a user message
		// (note this isn't relevant anymore since we use custom tool prompts instead of tool use blocks, but this is here for legacy purposes in case users resume old tasks)

		// if the last message is a user message, we can need to get the assistant message before it to see if it made tool calls, and if so, fill in the remaining tool responses with 'interrupted'

		let modifiedOldUserContent: UserContent // either the last message if its user message, or the user message before the last (assistant) message
		let modifiedApiConversationHistory: Anthropic.Messages.MessageParam[] // need to remove the last user message to replace with new modified user message
		if (existingApiConversationHistory.length > 0) {
			const lastMessage = existingApiConversationHistory[existingApiConversationHistory.length - 1]

			if (lastMessage.role === "assistant") {
				const content = Array.isArray(lastMessage.content)
					? lastMessage.content
					: [{ type: "text", text: lastMessage.content }]
				const hasToolUse = content.some((block) => block.type === "tool_use")

				if (hasToolUse) {
					const toolUseBlocks = content.filter(
						(block) => block.type === "tool_use",
					) as Anthropic.Messages.ToolUseBlock[]
					const toolResponses: Anthropic.ToolResultBlockParam[] = toolUseBlocks.map((block) => ({
						type: "tool_result",
						tool_use_id: block.id,
						content: "Task was interrupted before this tool call could be completed.",
					}))
					modifiedApiConversationHistory = [...existingApiConversationHistory] // no changes
					modifiedOldUserContent = [...toolResponses]
				} else {
					modifiedApiConversationHistory = [...existingApiConversationHistory]
					modifiedOldUserContent = []
				}
			} else if (lastMessage.role === "user") {
				const previousAssistantMessage: Anthropic.Messages.MessageParam | undefined =
					existingApiConversationHistory[existingApiConversationHistory.length - 2]

				const existingUserContent: UserContent = Array.isArray(lastMessage.content)
					? lastMessage.content
					: [{ type: "text", text: lastMessage.content }]
				if (previousAssistantMessage && previousAssistantMessage.role === "assistant") {
					const assistantContent = Array.isArray(previousAssistantMessage.content)
							? previousAssistantMessage.content
							: [{ type: "text", text: previousAssistantMessage.content }]

					const toolUseBlocks = assistantContent.filter(
						(block) => block.type === "tool_use",
					) as Anthropic.Messages.ToolUseBlock[]

					if (toolUseBlocks.length > 0) {
						const existingToolResults = existingUserContent.filter(
							(block) => block.type === "tool_result",
						) as Anthropic.ToolResultBlockParam[]

						const missingToolResponses: Anthropic.ToolResultBlockParam[] = toolUseBlocks
							.filter(
								(toolUse) => !existingToolResults.some((result) => result.tool_use_id === toolUse.id),
							)
							.map((toolUse) => ({
								type: "tool_result",
								tool_use_id: toolUse.id,
								content: "Task was interrupted before this tool call could be completed.",
							}))

						modifiedApiConversationHistory = existingApiConversationHistory.slice(0, -1) // removes the last user message
						modifiedOldUserContent = [...existingUserContent, ...missingToolResponses]
					} else {
						modifiedApiConversationHistory = existingApiConversationHistory.slice(0, -1)
						modifiedOldUserContent = [...existingUserContent]
					}
				} else {
					modifiedApiConversationHistory = existingApiConversationHistory.slice(0, -1)
					modifiedOldUserContent = [...existingUserContent]
				}
			} else {
				throw new Error("Unexpected: Last message is not a user or assistant message")
			}
		} else {
			throw new Error("Unexpected: No existing API conversation history")
		}

		let newUserContent: UserContent = [...modifiedOldUserContent]

		const agoText = (() => {
			const timestamp = lastClineMessage?.ts ?? Date.now()
			const now = Date.now()
			const diff = now - timestamp
			const minutes = Math.floor(diff / 60000)
			const hours = Math.floor(minutes / 60)
			const days = Math.floor(hours / 24)

			if (days > 0) {
				return `${days} day${days > 1 ? "s" : ""} ago`
			}
			if (hours > 0) {
				return `${hours} hour${hours > 1 ? "s" : ""} ago`
			}
			if (minutes > 0) {
				return `${minutes} minute${minutes > 1 ? "s" : ""} ago`
			}
			return "just now"
		})()

		const wasRecent = lastClineMessage?.ts && Date.now() - lastClineMessage.ts < 30_000

		newUserContent.push({
			type: "text",
			text:
				`[TASK RESUMPTION] This task was interrupted ${agoText}. It may or may not be complete, so please reassess the task context. Be aware that the project state may have changed since then. The current working directory is now '${cwd.toPosix()}'. If the task has not been completed, retry the last step before interruption and proceed with completing the task.\n\nNote: If you previously attempted a tool use that the user did not provide a result for, you should assume the tool use was not successful and assess whether you should retry. If the last tool was a browser_action, the browser has been closed and you must launch a new browser if needed.${
					wasRecent
						? "\n\nIMPORTANT: If the last tool use was a write_to_file that was interrupted, the file was reverted back to its original state before the interrupted edit, and you do NOT need to re-read the file as you already have its up-to-date contents."
						: ""
				}` +
				(responseText
					? `\n\nNew instructions for task continuation:\n<user_message>\n${responseText}\n</user_message>`
					: ""),
		})

		if (responseImages && responseImages.length > 0) {
			newUserContent.push(...formatResponse.imageBlocks(responseImages))
		}

		await this.overwriteApiConversationHistory(modifiedApiConversationHistory)
		await this.initiateTaskLoop(newUserContent)
	}

	private async initiateTaskLoop(userContent: UserContent): Promise<void> {
		let nextUserContent = userContent
		let includeFileDetails = true
		while (!this.abort) {
			const didEndLoop = await this.recursivelyMakeClineRequests(nextUserContent, includeFileDetails)
			includeFileDetails = false // we only need file details the first time

			//  The way this agentic loop works is that cline will be given a task that he then calls tools to complete. unless there's an attempt_completion call, we keep responding back to him with his tool's responses until he either attempt_completion or does not use anymore tools. If he does not use anymore tools, we ask him to consider if he's completed the task and then call attempt_completion, otherwise proceed with completing the task.
			// There is a MAX_REQUESTS_PER_TASK limit to prevent infinite requests, but Cline is prompted to finish the task as efficiently as he can.

			//const totalCost = this.calculateApiCost(totalInputTokens, totalOutputTokens)
			if (didEndLoop) {
				// For now a task never 'completes'. This will only happen if the user hits max requests and denies resetting the count.
				//this.say("task_completed", `Task completed. Total API usage cost: ${totalCost}`)
				break
			} else {
				// this.say(
				// 	"tool",
				// 	"Cline responded with only text blocks but has not called attempt_completion yet. Forcing him to continue with task..."
				// )
				nextUserContent = [
					{
						type: "text",
						text: formatResponse.noToolsUsed(),
					},
				]
				this.consecutiveMistakeCount++
			}
		}
	}

	abortTask() {
		this.abort = true // will stop any autonomously running promises
		this.terminalManager.disposeAll()
		this.urlContentFetcher.closeBrowser()
		this.browserSession.closeBrowser()
	}

	// Tools

	async executeCommandTool(command: string): Promise<[boolean, ToolResponse]> {
		const terminalInfo = await this.terminalManager.getOrCreateTerminal(cwd)
		terminalInfo.terminal.show() // weird visual bug when creating new terminals (even manually) where there's an empty space at the top.
		const process = this.terminalManager.runCommand(terminalInfo, command)

		let userFeedback: { text?: string; images?: string[] } | undefined
		let didContinue = false
		const sendCommandOutput = async (line: string): Promise<void> => {
			try {
				const { response, text, images } = await this.ask("command_output", line)
				if (response === "yesButtonClicked") {
					// proceed while running
				} else {
					userFeedback = { text, images }
				}
				didContinue = true
				process.continue() // continue past the await
			} catch {
				// This can only happen if this ask promise was ignored, so ignore this error
			}
		}

		let result = ""
		process.on("line", (line) => {
			result += line + "\n"
			if (!didContinue) {
				sendCommandOutput(line)
			} else {
				this.say("command_output", line)
			}
		})

		let completed = false
		process.once("completed", () => {
			completed = true
		})

		process.once("no_shell_integration", async () => {
			await this.say("shell_integration_warning")
		})

		await process

		// Wait for a short delay to ensure all messages are sent to the webview
		// This delay allows time for non-awaited promises to be created and
		// for their associated messages to be sent to the webview, maintaining
		// the correct order of messages (although the webview is smart about
		// grouping command_output messages despite any gaps anyways)
		await delay(50)

		result = result.trim()

		if (userFeedback) {
			await this.say("user_feedback", userFeedback.text, userFeedback.images)
			return [
				true,
				formatResponse.toolResult(
					`Command is still running in the user's terminal.${
						result.length > 0 ? `\nHere's the output so far:\n${result}` : ""
					}\n\nThe user provided the following feedback:\n<feedback>\n${userFeedback.text}\n</feedback>`,
					userFeedback.images,
				),
			]
		}

		if (completed) {
			return [false, `Command executed.${result.length > 0 ? `\nOutput:\n${result}` : ""}`]
		} else {
			return [
				false,
				`Command is still running in the user's terminal.${
					result.length > 0 ? `\nHere's the output so far:\n${result}` : ""
				}\n\nYou will be updated on the terminal status and new output in the future.`,
			]
		}
	}

	async *attemptApiRequest(previousApiReqIndex: number): ApiStream {
		const systemPrompt = await SYSTEM_PROMPT(cwd, this.api.getModel().info.supportsComputerUse ?? false) + await addCustomInstructions(this.customInstructions ?? '', cwd)

		// If the previous API request's total token usage is close to the context window, truncate the conversation history to free up space for the new request
		if (previousApiReqIndex >= 0) {
			const previousRequest = this.clineMessages[previousApiReqIndex]
			if (previousRequest && previousRequest.text) {
				const { tokensIn, tokensOut, cacheWrites, cacheReads }: ClineApiReqInfo = JSON.parse(
					previousRequest.text,
				)
				const totalTokens = (tokensIn || 0) + (tokensOut || 0) + (cacheWrites || 0) + (cacheReads || 0)
				const contextWindow = this.api.getModel().info.contextWindow || 128_000
				const maxAllowedSize = Math.max(contextWindow - 40_000, contextWindow * 0.8)
				if (totalTokens >= maxAllowedSize) {
					const truncatedMessages = truncateHalfConversation(this.apiConversationHistory)
					await this.overwriteApiConversationHistory(truncatedMessages)
				}
			}
		}

		const stream = this.api.createMessage(systemPrompt, this.apiConversationHistory)
		const iterator = stream[Symbol.asyncIterator]()

		try {
			// awaiting first chunk to see if it will throw an error
			const firstChunk = await iterator.next()
			yield firstChunk.value
		} catch (error) {
			// note that this api_req_failed ask is unique in that we only present this option if the api hasn't streamed any content yet (ie it fails on the first chunk due), as it would allow them to hit a retry button. However if the api failed mid-stream, it could be in any arbitrary state where some tools may have executed, so that error is handled differently and requires cancelling the task entirely.
			const { response } = await this.ask(
				"api_req_failed",
				error.message ?? JSON.stringify(serializeError(error), null, 2),
			)
			if (response !== "yesButtonClicked") {
				// this will never happen since if noButtonClicked, we will clear current task, aborting this instance
				throw new Error("API request failed")
			}
			await this.say("api_req_retried")
			// delegate generator output from the recursive call
			yield* this.attemptApiRequest(previousApiReqIndex)
			return
		}

		// no error, so we can continue to yield all remaining chunks
		// (needs to be placed outside of try/catch since it we want caller to handle errors not with api_req_failed as that is reserved for first chunk failures only)
		// this delegates to another generator or iterable object. In this case, it's saying "yield all remaining values from this iterator". This effectively passes along all subsequent chunks from the original stream.
		yield* iterator
	}

	async presentAssistantMessage() {
		if (this.abort) {
			throw new Error("Cline instance aborted")
		}

		if (this.presentAssistantMessageLocked) {
			this.presentAssistantMessageHasPendingUpdates = true
			return
		}
		this.presentAssistantMessageLocked = true
		this.presentAssistantMessageHasPendingUpdates = false

		if (this.currentStreamingContentIndex >= this.assistantMessageContent.length) {
			// this may happen if the last content block was completed before streaming could finish. if streaming is finished, and we're out of bounds then this means we already presented/executed the last content block and are ready to continue to next request
			if (this.didCompleteReadingStream) {
				this.userMessageContentReady = true
			}
			// console.log("no more content blocks to stream! this shouldn't happen?")
			this.presentAssistantMessageLocked = false
			return
			//throw new Error("No more content blocks to stream! This shouldn't happen...") // remove and just return after testing
		}

		const block = cloneDeep(this.assistantMessageContent[this.currentStreamingContentIndex]) // need to create copy bc while stream is updating the array, it could be updating the reference block properties too
		switch (block.type) {
			case "text": {
				if (this.didRejectTool || this.didAlreadyUseTool) {
					break
				}
				let content = block.content
				if (content) {
					// (have to do this for partial and complete since sending content in thinking tags to markdown renderer will automatically be removed)
					// Remove end substrings of <thinking or </thinking (below xml parsing is only for opening tags)
					// (this is done with the xml parsing below now, but keeping here for reference)
					// content = content.replace(/<\/?t(?:h(?:i(?:n(?:k(?:i(?:n(?:g)?)?)?)?$/, "")
					// Remove all instances of <thinking> (with optional line break after) and </thinking> (with optional line break before)
					// - Needs to be separate since we dont want to remove the line break before the first tag
					// - Needs to happen before the xml parsing below
					content = content.replace(/<thinking>\s?/g, "")
					content = content.replace(/\s?<\/thinking>/g, "")

					// Remove partial XML tag at the very end of the content (for tool use and thinking tags)
					// (prevents scrollview from jumping when tags are automatically removed)
					const lastOpenBracketIndex = content.lastIndexOf("<")
					if (lastOpenBracketIndex !== -1) {
						const possibleTag = content.slice(lastOpenBracketIndex)
						// Check if there's a '>' after the last '<' (i.e., if the tag is complete) (complete thinking and tool tags will have been removed by now)
						const hasCloseBracket = possibleTag.includes(">")
						if (!hasCloseBracket) {
							// Extract the potential tag name
							let tagContent: string
							if (possibleTag.startsWith("</")) {
								tagContent = possibleTag.slice(2).trim()
							} else {
								tagContent = possibleTag.slice(1).trim()
							}
							// Check if tagContent is likely an incomplete tag name (letters and underscores only)
							const isLikelyTagName = /^[a-zA-Z_]+$/.test(tagContent)
							// Preemptively remove < or </ to keep from these artifacts showing up in chat (also handles closing thinking tags)
							const isOpeningOrClosing = possibleTag === "<" || possibleTag === "</"
							// If the tag is incomplete and at the end, remove it from the content
							if (isOpeningOrClosing || isLikelyTagName) {
								content = content.slice(0, lastOpenBracketIndex).trim()
							}
						}
					}
				}
				await this.say("text", content, undefined, block.partial)
				break
			}
			case "tool_use":
				const toolDescription = () => {
					switch (block.name) {
						case "execute_command":
							return `[${block.name} for '${block.params.command}']`
						case "read_file":
							return `[${block.name} for '${block.params.path}']`
						case "write_to_file":
							return `[${block.name} for '${block.params.path}']`
						case "search_files":
							return `[${block.name} for '${block.params.regex}'${
								block.params.file_pattern ? ` in '${block.params.file_pattern}'` : ""
							}]`
						case "list_files":
							return `[${block.name} for '${block.params.path}']`
						case "list_code_definition_names":
							return `[${block.name} for '${block.params.path}']`
						case "browser_action":
							return `[${block.name} for '${block.params.action}']`
						case "ask_followup_question":
							return `[${block.name} for '${block.params.question}']`
						case "attempt_completion":
							return `[${block.name}]`
					}
				}

				if (this.didRejectTool) {
					// ignore any tool content after user has rejected tool once
					if (!block.partial) {
						this.userMessageContent.push({
							type: "text",
							text: `Skipping tool ${toolDescription()} due to user rejecting a previous tool.`,
						})
					} else {
						// partial tool after user rejected a previous tool
						this.userMessageContent.push({
							type: "text",
							text: `Tool ${toolDescription()} was interrupted and not executed due to user rejecting a previous tool.`,
						})
					}
					break
				}

				if (this.didAlreadyUseTool) {
					// ignore any content after a tool has already been used
					this.userMessageContent.push({
						type: "text",
						text: `Tool [${block.name}] was not executed because a tool has already been used in this message. Only one tool may be used per message. You must assess the first tool's result before proceeding to use the next tool.`,
					})
					break
				}

				const pushToolResult = (content: ToolResponse) => {
					this.userMessageContent.push({
						type: "text",
						text: `${toolDescription()} Result:`,
					})
					if (typeof content === "string") {
						this.userMessageContent.push({
							type: "text",
							text: content || "(tool did not return anything)",
						})
					} else {
						this.userMessageContent.push(...content)
					}
					// once a tool result has been collected, ignore all other tool uses since we should only ever present one tool result per message
					this.didAlreadyUseTool = true
				}

				const askApproval = async (type: ClineAsk, partialMessage?: string) => {
					const { response, text, images } = await this.ask(type, partialMessage, false)
					if (response !== "yesButtonClicked") {
						if (response === "messageResponse") {
							await this.say("user_feedback", text, images)
							pushToolResult(
								formatResponse.toolResult(formatResponse.toolDeniedWithFeedback(text), images),
							)
							// this.userMessageContent.push({
							// 	type: "text",
							// 	text: `${toolDescription()}`,
							// })
							// this.toolResults.push({
							// 	type: "tool_result",
							// 	tool_use_id: toolUseId,
							// 	content: this.formatToolResponseWithImages(
							// 		await this.formatToolDeniedFeedback(text),
							// 		images
							// 	),
							// })
							this.didRejectTool = true
							return false
						}
						pushToolResult(formatResponse.toolDenied())
						// this.toolResults.push({
						// 	type: "tool_result",
						// 	tool_use_id: toolUseId,
						// 	content: await this.formatToolDenied(),
						// })
						this.didRejectTool = true
						return false
					}
					return true
				}

				const handleError = async (action: string, error: Error) => {
					const errorString = `Error ${action}: ${JSON.stringify(serializeError(error))}`
					await this.say(
						"error",
						`Error ${action}:\n${error.message ?? JSON.stringify(serializeError(error), null, 2)}`,
					)
					// this.toolResults.push({
					// 	type: "tool_result",
					// 	tool_use_id: toolUseId,
					// 	content: await this.formatToolError(errorString),
					// })
					pushToolResult(formatResponse.toolError(errorString))
				}

				// If block is partial, remove partial closing tag so its not presented to user
				const removeClosingTag = (tag: ToolParamName, text?: string) => {
					if (!block.partial) {
						return text || ""
					}
					if (!text) {
						return ""
					}
					// This regex dynamically constructs a pattern to match the closing tag:
					// - Optionally matches whitespace before the tag
					// - Matches '<' or '</' optionally followed by any subset of characters from the tag name
					const tagRegex = new RegExp(
						`\\s?<\/?${tag
							.split("")
							.map((char) => `(?:${char})?`)
							.join("")}$`,
						"g",
					)
					return text.replace(tagRegex, "")
				}

				if (block.name !== "browser_action") {
					await this.browserSession.closeBrowser()
				}

				switch (block.name) {
					case "write_to_file": {
						const relPath: string | undefined = block.params.path
						let newContent: string | undefined = block.params.content
						if (!relPath || !newContent) {
							// checking for newContent ensure relPath is complete
							// wait so we can determine if it's a new file or editing an existing file
							break
						}
						// Check if file exists using cached map or fs.access
						let fileExists: boolean
						if (this.diffViewProvider.editType !== undefined) {
							fileExists = this.diffViewProvider.editType === "modify"
						} else {
							const absolutePath = path.resolve(cwd, relPath)
							fileExists = await fileExistsAtPath(absolutePath)
							this.diffViewProvider.editType = fileExists ? "modify" : "create"
						}

						// pre-processing newContent for cases where weaker models might add artifacts like markdown codeblock markers (deepseek/llama) or extra escape characters (gemini)
						if (newContent.startsWith("```")) {
							// this handles cases where it includes language specifiers like ```python ```js
							newContent = newContent.split("\n").slice(1).join("\n").trim()
						}
						if (newContent.endsWith("```")) {
							newContent = newContent.split("\n").slice(0, -1).join("\n").trim()
						}

						if (!this.api.getModel().id.includes("claude")) {
							// it seems not just llama models are doing this, but also gemini and potentially others
							if (
								newContent.includes("&gt;") ||
								newContent.includes("&lt;") ||
								newContent.includes("&quot;")
							) {
								newContent = newContent
									.replace(/&gt;/g, ">")
									.replace(/&lt;/g, "<")
									.replace(/&quot;/g, '"')
							}
						}

						const sharedMessageProps: ClineSayTool = {
							tool: fileExists ? "editedExistingFile" : "newFileCreated",
							path: getReadablePath(cwd, removeClosingTag("path", relPath)),
						}
						try {
							if (block.partial) {
								// update gui message
								const partialMessage = JSON.stringify(sharedMessageProps)
								if (this.alwaysAllowWrite) {
									await this.say("tool", partialMessage, undefined, block.partial)
								} else {
									await this.ask("tool", partialMessage, block.partial).catch(() => {})
								}
								// update editor
								if (!this.diffViewProvider.isEditing) {
									// open the editor and prepare to stream content in
									await this.diffViewProvider.open(relPath)
								}
								// editor is open, stream content in
								await this.diffViewProvider.update(newContent, false)
								break
							} else {
								if (!relPath) {
									this.consecutiveMistakeCount++
									pushToolResult(await this.sayAndCreateMissingParamError("write_to_file", "path"))
									await this.diffViewProvider.reset()
									break
								}
								if (!newContent) {
									this.consecutiveMistakeCount++
									pushToolResult(await this.sayAndCreateMissingParamError("write_to_file", "content"))
									await this.diffViewProvider.reset()
									break
								}
								this.consecutiveMistakeCount = 0

								// if isEditingFile false, that means we have the full contents of the file already.
								// it's important to note how this function works, you can't make the assumption that the block.partial conditional will always be called since it may immediately get complete, non-partial data. So this part of the logic will always be called.
								// in other words, you must always repeat the block.partial logic here
								if (!this.diffViewProvider.isEditing) {
									// show gui message before showing edit animation
									const partialMessage = JSON.stringify(sharedMessageProps)
									if (this.alwaysAllowWrite) {
										await this.say("tool", partialMessage, undefined, true)
									} else {
										await this.ask("tool", partialMessage, true).catch(() => {}) // sending true for partial even though it's not a partial, this shows the edit row before the content is streamed into the editor
									}
									await this.diffViewProvider.open(relPath)
								}
								await this.diffViewProvider.update(newContent, true)
								await delay(300) // wait for diff view to update
								this.diffViewProvider.scrollToFirstDiff()
								showOmissionWarning(this.diffViewProvider.originalContent || "", newContent)

								const completeMessage = JSON.stringify({
									...sharedMessageProps,
									content: fileExists ? undefined : newContent,
									diff: fileExists
										? formatResponse.createPrettyPatch(
												relPath,
												this.diffViewProvider.originalContent,
												newContent,
											)
										: undefined,
								} satisfies ClineSayTool)
								const didApprove = this.alwaysAllowWrite || (await askApproval("tool", completeMessage))
								if (!didApprove) {
									await this.diffViewProvider.revertChanges()
									break
								}
								const { newProblemsMessage, userEdits, finalContent } =
									await this.diffViewProvider.saveChanges()
								this.didEditFile = true // used to determine if we should wait for busy terminal to update before sending api request
								if (userEdits) {
									await this.say(
										"user_feedback_diff",
										JSON.stringify({
											tool: fileExists ? "editedExistingFile" : "newFileCreated",
											path: getReadablePath(cwd, relPath),
											diff: userEdits,
										} satisfies ClineSayTool),
									)
									pushToolResult(
										`The user made the following updates to your content:\n\n${userEdits}\n\n` +
											`The updated content, which includes both your original modifications and the user's edits, has been successfully saved to ${relPath.toPosix()}. Here is the full, updated content of the file:\n\n` +
											`<final_file_content path="${relPath.toPosix()}">\n${finalContent}\n</final_file_content>\n\n` +
											`Please note:\n` +
											`1. You do not need to re-write the file with these changes, as they have already been applied.\n` +
											`2. Proceed with the task using this updated file content as the new baseline.\n` +
											`3. If the user's edits have addressed part of the task or changed the requirements, adjust your approach accordingly.` +
											`${newProblemsMessage}`,
									)
								} else {
									pushToolResult(
										`The content was successfully saved to ${relPath.toPosix()}.${newProblemsMessage}`,
									)
								}
								await this.diffViewProvider.reset()
								break
							}
						} catch (error) {
							await handleError("writing file", error)
							await this.diffViewProvider.reset()
							break
						}
					}
					case "read_file": {
						const relPath: string | undefined = block.params.path
						const sharedMessageProps: ClineSayTool = {
							tool: "readFile",
							path: getReadablePath(cwd, removeClosingTag("path", relPath)),
						}
						try {
							if (block.partial) {
								const partialMessage = JSON.stringify({
									...sharedMessageProps,
									content: undefined,
								} satisfies ClineSayTool)
								if (this.alwaysAllowReadOnly) {
									await this.say("tool", partialMessage, undefined, block.partial)
								} else {
									await this.ask("tool", partialMessage, block.partial).catch(() => {})
								}
								break
							} else {
								if (!relPath) {
									this.consecutiveMistakeCount++
									pushToolResult(await this.sayAndCreateMissingParamError("read_file", "path"))
									break
								}
								this.consecutiveMistakeCount = 0
								const absolutePath = path.resolve(cwd, relPath)
								const completeMessage = JSON.stringify({
									...sharedMessageProps,
									content: absolutePath,
								} satisfies ClineSayTool)
								if (this.alwaysAllowReadOnly) {
									await this.say("tool", completeMessage, undefined, false) // need to be sending partialValue bool, since undefined has its own purpose in that the message is treated neither as a partial or completion of a partial, but as a single complete message
								} else {
									const didApprove = await askApproval("tool", completeMessage)
									if (!didApprove) {
										break
									}
								}
								// now execute the tool like normal
								const content = await extractTextFromFile(absolutePath)
								pushToolResult(content)
								break
							}
						} catch (error) {
							await handleError("reading file", error)
							break
						}
					}
					case "list_files": {
						const relDirPath: string | undefined = block.params.path
						const recursiveRaw: string | undefined = block.params.recursive
						const recursive = recursiveRaw?.toLowerCase() === "true"
						const sharedMessageProps: ClineSayTool = {
							tool: !recursive ? "listFilesTopLevel" : "listFilesRecursive",
							path: getReadablePath(cwd, removeClosingTag("path", relDirPath)),
						}
						try {
							if (block.partial) {
								const partialMessage = JSON.stringify({
									...sharedMessageProps,
									content: "",
								} satisfies ClineSayTool)
								if (this.alwaysAllowReadOnly) {
									await this.say("tool", partialMessage, undefined, block.partial)
								} else {
									await this.ask("tool", partialMessage, block.partial).catch(() => {})
								}
								break
							} else {
								if (!relDirPath) {
									this.consecutiveMistakeCount++
									pushToolResult(await this.sayAndCreateMissingParamError("list_files", "path"))
									break
								}
								this.consecutiveMistakeCount = 0
								const absolutePath = path.resolve(cwd, relDirPath)
								const [files, didHitLimit] = await listFiles(absolutePath, recursive, 200)
								const result = formatResponse.formatFilesList(absolutePath, files, didHitLimit)
								const completeMessage = JSON.stringify({
									...sharedMessageProps,
									content: result,
								} satisfies ClineSayTool)
								if (this.alwaysAllowReadOnly) {
									await this.say("tool", completeMessage, undefined, false)
								} else {
									const didApprove = await askApproval("tool", completeMessage)
									if (!didApprove) {
										break
									}
								}
								pushToolResult(result)
								break
							}
						} catch (error) {
							await handleError("listing files", error)
							break
						}
					}
					case "list_code_definition_names": {
						const relDirPath: string | undefined = block.params.path
						const sharedMessageProps: ClineSayTool = {
							tool: "listCodeDefinitionNames",
							path: getReadablePath(cwd, removeClosingTag("path", relDirPath)),
						}
						try {
							if (block.partial) {
								const partialMessage = JSON.stringify({
									...sharedMessageProps,
									content: "",
								} satisfies ClineSayTool)
								if (this.alwaysAllowReadOnly) {
									await this.say("tool", partialMessage, undefined, block.partial)
								} else {
									await this.ask("tool", partialMessage, block.partial).catch(() => {})
								}
								break
							} else {
								if (!relDirPath) {
									this.consecutiveMistakeCount++
									pushToolResult(
										await this.sayAndCreateMissingParamError("list_code_definition_names", "path"),
									)
									break
								}
								this.consecutiveMistakeCount = 0
								const absolutePath = path.resolve(cwd, relDirPath)
								const result = await parseSourceCodeForDefinitionsTopLevel(absolutePath)
								const completeMessage = JSON.stringify({
									...sharedMessageProps,
									content: result,
								} satisfies ClineSayTool)
								if (this.alwaysAllowReadOnly) {
									await this.say("tool", completeMessage, undefined, false)
								} else {
									const didApprove = await askApproval("tool", completeMessage)
									if (!didApprove) {
										break
									}
								}
								pushToolResult(result)
								break
							}
						} catch (error) {
							await handleError("parsing source code definitions", error)
							break
						}
					}
					case "search_files": {
						const relDirPath: string | undefined = block.params.path
						const regex: string | undefined = block.params.regex
						const filePattern: string | undefined = block.params.file_pattern
						const sharedMessageProps: ClineSayTool = {
							tool: "searchFiles",
							path: getReadablePath(cwd, removeClosingTag("path", relDirPath)),
							regex: removeClosingTag("regex", regex),
							filePattern: removeClosingTag("file_pattern", filePattern),
						}
						try {
							if (block.partial) {
								const partialMessage = JSON.stringify({
									...sharedMessageProps,
									content: "",
								} satisfies ClineSayTool)
								if (this.alwaysAllowReadOnly) {
									await this.say("tool", partialMessage, undefined, block.partial)
								} else {
									await this.ask("tool", partialMessage, block.partial).catch(() => {})
								}
								break
							} else {
								if (!relDirPath) {
									this.consecutiveMistakeCount++
									pushToolResult(await this.sayAndCreateMissingParamError("search_files", "path"))
									break
								}
								if (!regex) {
									this.consecutiveMistakeCount++
									pushToolResult(await this.sayAndCreateMissingParamError("search_files", "regex"))
									break
								}
								this.consecutiveMistakeCount = 0
								const absolutePath = path.resolve(cwd, relDirPath)
								const results = await regexSearchFiles(cwd, absolutePath, regex, filePattern)
								const completeMessage = JSON.stringify({
									...sharedMessageProps,
									content: results,
								} satisfies ClineSayTool)
								if (this.alwaysAllowReadOnly) {
									await this.say("tool", completeMessage, undefined, false)
								} else {
									const didApprove = await askApproval("tool", completeMessage)
									if (!didApprove) {
										break
									}
								}
								pushToolResult(results)
								break
							}
						} catch (error) {
							await handleError("searching files", error)
							break
						}
					}
					case "browser_action": {
						const action: BrowserAction | undefined = block.params.action as BrowserAction
						const url: string | undefined = block.params.url
						const coordinate: string | undefined = block.params.coordinate
						const text: string | undefined = block.params.text
						if (!action || !browserActions.includes(action)) {
							// checking for action to ensure it is complete and valid
							if (!block.partial) {
								// if the block is complete and we don't have a valid action this is a mistake
								this.consecutiveMistakeCount++
								pushToolResult(await this.sayAndCreateMissingParamError("browser_action", "action"))
								await this.browserSession.closeBrowser()
							}
							break
						}

						try {
							if (block.partial) {
								if (action === "launch") {
<<<<<<< HEAD
									if (this.alwaysAllowBrowser) {
										await this.say(
											"browser_action",
											JSON.stringify({
												action: action as BrowserAction,
												coordinate: undefined,
												text: undefined
											} satisfies ClineSayBrowserAction),
											undefined,
											block.partial
										)
									} else {
										await this.ask(
											"browser_action_launch",
											removeClosingTag("url", url),
											block.partial
										).catch(() => {})
									}
=======
									await this.ask(
										"browser_action_launch",
										removeClosingTag("url", url),
										block.partial,
									).catch(() => {})
>>>>>>> 93e70c62
								} else {
									await this.say(
										"browser_action",
										JSON.stringify({
											action: action as BrowserAction,
											coordinate: removeClosingTag("coordinate", coordinate),
											text: removeClosingTag("text", text),
										} satisfies ClineSayBrowserAction),
										undefined,
										block.partial,
									)
								}
								break
							} else {
								let browserActionResult: BrowserActionResult
								if (action === "launch") {
									if (!url) {
										this.consecutiveMistakeCount++
										pushToolResult(
											await this.sayAndCreateMissingParamError("browser_action", "url"),
										)
										await this.browserSession.closeBrowser()
										break
									}
									this.consecutiveMistakeCount = 0
									const didApprove = this.alwaysAllowBrowser || await askApproval("browser_action_launch", url)
									if (!didApprove) {
										break
									}

									// NOTE: it's okay that we call this message since the partial inspect_site is finished streaming. The only scenario we have to avoid is sending messages WHILE a partial message exists at the end of the messages array. For example the api_req_finished message would interfere with the partial message, so we needed to remove that.
									// await this.say("inspect_site_result", "") // no result, starts the loading spinner waiting for result
									await this.say("browser_action_result", "") // starts loading spinner

									await this.browserSession.launchBrowser()
									browserActionResult = await this.browserSession.navigateToUrl(url)
								} else {
									if (action === "click") {
										if (!coordinate) {
											this.consecutiveMistakeCount++
											pushToolResult(
												await this.sayAndCreateMissingParamError(
													"browser_action",
													"coordinate",
												),
											)
											await this.browserSession.closeBrowser()
											break // can't be within an inner switch
										}
									}
									if (action === "type") {
										if (!text) {
											this.consecutiveMistakeCount++
											pushToolResult(
												await this.sayAndCreateMissingParamError("browser_action", "text"),
											)
											await this.browserSession.closeBrowser()
											break
										}
									}
									this.consecutiveMistakeCount = 0
									await this.say(
										"browser_action",
										JSON.stringify({
											action: action as BrowserAction,
											coordinate,
											text,
										} satisfies ClineSayBrowserAction),
										undefined,
										false,
									)
									switch (action) {
										case "click":
											browserActionResult = await this.browserSession.click(coordinate!)
											break
										case "type":
											browserActionResult = await this.browserSession.type(text!)
											break
										case "scroll_down":
											browserActionResult = await this.browserSession.scrollDown()
											break
										case "scroll_up":
											browserActionResult = await this.browserSession.scrollUp()
											break
										case "close":
											browserActionResult = await this.browserSession.closeBrowser()
											break
									}
								}

								switch (action) {
									case "launch":
									case "click":
									case "type":
									case "scroll_down":
									case "scroll_up":
										await this.say("browser_action_result", JSON.stringify(browserActionResult))
										pushToolResult(
											formatResponse.toolResult(
												`The browser action has been executed. The console logs and screenshot have been captured for your analysis.\n\nConsole logs:\n${
													browserActionResult.logs || "(No new logs)"
												}\n\n(REMEMBER: if you need to proceed to using non-\`browser_action\` tools or launch a new browser, you MUST first close this browser. For example, if after analyzing the logs and screenshot you need to edit a file, you must first close the browser before you can use the write_to_file tool.)`,
												browserActionResult.screenshot ? [browserActionResult.screenshot] : [],
											),
										)
										break
									case "close":
										pushToolResult(
											formatResponse.toolResult(
												`The browser has been closed. You may now proceed to using other tools.`,
											),
										)
										break
								}
								break
							}
						} catch (error) {
							await this.browserSession.closeBrowser() // if any error occurs, the browser session is terminated
							await handleError("executing browser action", error)
							break
						}
					}
					case "execute_command": {
						const command: string | undefined = block.params.command
						try {
							if (block.partial) {
<<<<<<< HEAD
								if (this.alwaysAllowExecute && this.isAllowedCommand(command)) {
									await this.say("command", command, undefined, block.partial)
								} else {
									await this.ask("command", removeClosingTag("command", command), block.partial).catch(
										() => {}
									)
								}								
=======
								await this.ask("command", removeClosingTag("command", command), block.partial).catch(
									() => {},
								)
>>>>>>> 93e70c62
								break
							} else {
								if (!command) {
									this.consecutiveMistakeCount++
									pushToolResult(
										await this.sayAndCreateMissingParamError("execute_command", "command"),
									)
									break
								}
								this.consecutiveMistakeCount = 0

								const didApprove = (this.alwaysAllowExecute && this.isAllowedCommand(command)) || 
									(await askApproval("command", command))
								if (!didApprove) {
									break
								}
								const [userRejected, result] = await this.executeCommandTool(command)
								if (userRejected) {
									this.didRejectTool = true
								}
								pushToolResult(result)
								break
							}
						} catch (error) {
							await handleError("executing command", error)
							break
						}
					}

					case "ask_followup_question": {
						const question: string | undefined = block.params.question
						try {
							if (block.partial) {
								await this.ask("followup", removeClosingTag("question", question), block.partial).catch(
									() => {},
								)
								break
							} else {
								if (!question) {
									this.consecutiveMistakeCount++
									pushToolResult(
										await this.sayAndCreateMissingParamError("ask_followup_question", "question"),
									)
									break
								}
								this.consecutiveMistakeCount = 0
								const { text, images } = await this.ask("followup", question, false)
								await this.say("user_feedback", text ?? "", images)
								pushToolResult(formatResponse.toolResult(`<answer>\n${text}\n</answer>`, images))
								break
							}
						} catch (error) {
							await handleError("asking question", error)
							break
						}
					}
					case "attempt_completion": {
						/*
						this.consecutiveMistakeCount = 0
						let resultToSend = result
						if (command) {
							await this.say("completion_result", resultToSend)
							// TODO: currently we don't handle if this command fails, it could be useful to let cline know and retry
							const [didUserReject, commandResult] = await this.executeCommand(command, true)
							// if we received non-empty string, the command was rejected or failed
							if (commandResult) {
								return [didUserReject, commandResult]
							}
							resultToSend = ""
						}
						const { response, text, images } = await this.ask("completion_result", resultToSend) // this prompts webview to show 'new task' button, and enable text input (which would be the 'text' here)
						if (response === "yesButtonClicked") {
							return [false, ""] // signals to recursive loop to stop (for now this never happens since yesButtonClicked will trigger a new task)
						}
						await this.say("user_feedback", text ?? "", images)
						return [
						*/
						const result: string | undefined = block.params.result
						const command: string | undefined = block.params.command
						try {
							const lastMessage = this.clineMessages.at(-1)
							if (block.partial) {
								if (command) {
									// the attempt_completion text is done, now we're getting command
									// remove the previous partial attempt_completion ask, replace with say, post state to webview, then stream command

									// const secondLastMessage = this.clineMessages.at(-2)
									if (lastMessage && lastMessage.ask === "command") {
										// update command
										await this.ask(
											"command",
											removeClosingTag("command", command),
											block.partial,
										).catch(() => {})
									} else {
										// last message is completion_result
										// we have command string, which means we have the result as well, so finish it (doesnt have to exist yet)
										await this.say(
											"completion_result",
											removeClosingTag("result", result),
											undefined,
											false,
										)
										await this.ask(
											"command",
											removeClosingTag("command", command),
											block.partial,
										).catch(() => {})
									}
								} else {
									// no command, still outputting partial result
									await this.say(
										"completion_result",
										removeClosingTag("result", result),
										undefined,
										block.partial,
									)
								}
								break
							} else {
								if (!result) {
									this.consecutiveMistakeCount++
									pushToolResult(
										await this.sayAndCreateMissingParamError("attempt_completion", "result"),
									)
									break
								}
								this.consecutiveMistakeCount = 0

								let commandResult: ToolResponse | undefined
								if (command) {
									if (lastMessage && lastMessage.ask !== "command") {
										// havent sent a command message yet so first send completion_result then command
										await this.say("completion_result", result, undefined, false)
									}

									// complete command message
									const didApprove = await askApproval("command", command)
									if (!didApprove) {
										break
									}
									const [userRejected, execCommandResult] = await this.executeCommandTool(command!)
									if (userRejected) {
										this.didRejectTool = true
										pushToolResult(execCommandResult)
										break
									}
									// user didn't reject, but the command may have output
									commandResult = execCommandResult
								} else {
									await this.say("completion_result", result, undefined, false)
								}

								// we already sent completion_result says, an empty string asks relinquishes control over button and field
								const { response, text, images } = await this.ask("completion_result", "", false)
								if (response === "yesButtonClicked") {
									pushToolResult("") // signals to recursive loop to stop (for now this never happens since yesButtonClicked will trigger a new task)
									break
								}
								await this.say("user_feedback", text ?? "", images)

								const toolResults: (Anthropic.TextBlockParam | Anthropic.ImageBlockParam)[] = []
								if (commandResult) {
									if (typeof commandResult === "string") {
										toolResults.push({ type: "text", text: commandResult })
									} else if (Array.isArray(commandResult)) {
										toolResults.push(...commandResult)
									}
								}
								toolResults.push({
									type: "text",
									text: `The user has provided feedback on the results. Consider their input to continue the task, and then attempt completion again.\n<feedback>\n${text}\n</feedback>`,
								})
								toolResults.push(...formatResponse.imageBlocks(images))
								this.userMessageContent.push({
									type: "text",
									text: `${toolDescription()} Result:`,
								})
								this.userMessageContent.push(...toolResults)

								break
							}
						} catch (error) {
							await handleError("inspecting site", error)
							break
						}
					}
				}
				break
		}

		/*
		Seeing out of bounds is fine, it means that the next too call is being built up and ready to add to assistantMessageContent to present. 
		When you see the UI inactive during this, it means that a tool is breaking without presenting any UI. For example the write_to_file tool was breaking when relpath was undefined, and for invalid relpath it never presented UI.
		*/
		this.presentAssistantMessageLocked = false // this needs to be placed here, if not then calling this.presentAssistantMessage below would fail (sometimes) since it's locked
		// NOTE: when tool is rejected, iterator stream is interrupted and it waits for userMessageContentReady to be true. Future calls to present will skip execution since didRejectTool and iterate until contentIndex is set to message length and it sets userMessageContentReady to true itself (instead of preemptively doing it in iterator)
		if (!block.partial || this.didRejectTool || this.didAlreadyUseTool) {
			// block is finished streaming and executing
			if (this.currentStreamingContentIndex === this.assistantMessageContent.length - 1) {
				// its okay that we increment if !didCompleteReadingStream, it'll just return bc out of bounds and as streaming continues it will call presentAssitantMessage if a new block is ready. if streaming is finished then we set userMessageContentReady to true when out of bounds. This gracefully allows the stream to continue on and all potential content blocks be presented.
				// last block is complete and it is finished executing
				this.userMessageContentReady = true // will allow pwaitfor to continue
			}

			// call next block if it exists (if not then read stream will call it when its ready)
			this.currentStreamingContentIndex++ // need to increment regardless, so when read stream calls this function again it will be streaming the next block

			if (this.currentStreamingContentIndex < this.assistantMessageContent.length) {
				// there are already more content blocks to stream, so we'll call this function ourselves
				// await this.presentAssistantContent()

				this.presentAssistantMessage()
				return
			}
		}
		// block is partial, but the read stream may have finished
		if (this.presentAssistantMessageHasPendingUpdates) {
			this.presentAssistantMessage()
		}
	}

	async recursivelyMakeClineRequests(
		userContent: UserContent,
		includeFileDetails: boolean = false,
	): Promise<boolean> {
		if (this.abort) {
			throw new Error("Cline instance aborted")
		}

		if (this.consecutiveMistakeCount >= 3) {
			const { response, text, images } = await this.ask(
				"mistake_limit_reached",
				this.api.getModel().id.includes("claude")
					? `This may indicate a failure in his thought process or inability to use a tool properly, which can be mitigated with some user guidance (e.g. "Try breaking down the task into smaller steps").`
					: "Cline uses complex prompts and iterative task execution that may be challenging for less capable models. For best results, it's recommended to use Claude 3.5 Sonnet for its advanced agentic coding capabilities.",
			)
			if (response === "messageResponse") {
				userContent.push(
					...[
						{
							type: "text",
							text: formatResponse.tooManyMistakes(text),
						} as Anthropic.Messages.TextBlockParam,
						...formatResponse.imageBlocks(images),
					],
				)
			}
			this.consecutiveMistakeCount = 0
		}

		// get previous api req's index to check token usage and determine if we need to truncate conversation history
		const previousApiReqIndex = findLastIndex(this.clineMessages, (m) => m.say === "api_req_started")

		// getting verbose details is an expensive operation, it uses globby to top-down build file structure of project which for large projects can take a few seconds
		// for the best UX we show a placeholder api_req_started message with a loading spinner as this happens
		await this.say(
			"api_req_started",
			JSON.stringify({
				request:
					userContent.map((block) => formatContentBlockToMarkdown(block)).join("\n\n") + "\n\nLoading...",
			}),
		)

		const [parsedUserContent, environmentDetails] = await this.loadContext(userContent, includeFileDetails)
		userContent = parsedUserContent
		// add environment details as its own text block, separate from tool results
		userContent.push({ type: "text", text: environmentDetails })

		await this.addToApiConversationHistory({ role: "user", content: userContent })

		// since we sent off a placeholder api_req_started message to update the webview while waiting to actually start the API request (to load potential details for example), we need to update the text of that message
		const lastApiReqIndex = findLastIndex(this.clineMessages, (m) => m.say === "api_req_started")
		this.clineMessages[lastApiReqIndex].text = JSON.stringify({
			request: userContent.map((block) => formatContentBlockToMarkdown(block)).join("\n\n"),
		} satisfies ClineApiReqInfo)
		await this.saveClineMessages()
		await this.providerRef.deref()?.postStateToWebview()

		try {
			let cacheWriteTokens = 0
			let cacheReadTokens = 0
			let inputTokens = 0
			let outputTokens = 0
			let totalCost: number | undefined

			// update api_req_started. we can't use api_req_finished anymore since it's a unique case where it could come after a streaming message (ie in the middle of being updated or executed)
			// fortunately api_req_finished was always parsed out for the gui anyways, so it remains solely for legacy purposes to keep track of prices in tasks from history
			// (it's worth removing a few months from now)
			const updateApiReqMsg = (cancelReason?: ClineApiReqCancelReason, streamingFailedMessage?: string) => {
				this.clineMessages[lastApiReqIndex].text = JSON.stringify({
					...JSON.parse(this.clineMessages[lastApiReqIndex].text || "{}"),
					tokensIn: inputTokens,
					tokensOut: outputTokens,
					cacheWrites: cacheWriteTokens,
					cacheReads: cacheReadTokens,
					cost:
						totalCost ??
						calculateApiCost(
							this.api.getModel().info,
							inputTokens,
							outputTokens,
							cacheWriteTokens,
							cacheReadTokens,
						),
					cancelReason,
					streamingFailedMessage,
				} satisfies ClineApiReqInfo)
			}

			const abortStream = async (cancelReason: ClineApiReqCancelReason, streamingFailedMessage?: string) => {
				if (this.diffViewProvider.isEditing) {
					await this.diffViewProvider.revertChanges() // closes diff view
				}

				// if last message is a partial we need to update and save it
				const lastMessage = this.clineMessages.at(-1)
				if (lastMessage && lastMessage.partial) {
					// lastMessage.ts = Date.now() DO NOT update ts since it is used as a key for virtuoso list
					lastMessage.partial = false
					// instead of streaming partialMessage events, we do a save and post like normal to persist to disk
					console.log("updating partial message", lastMessage)
					// await this.saveClineMessages()
				}

				// Let assistant know their response was interrupted for when task is resumed
				await this.addToApiConversationHistory({
					role: "assistant",
					content: [
						{
							type: "text",
							text:
								assistantMessage +
								`\n\n[${
									cancelReason === "streaming_failed"
										? "Response interrupted by API Error"
										: "Response interrupted by user"
								}]`,
						},
					],
				})

				// update api_req_started to have cancelled and cost, so that we can display the cost of the partial stream
				updateApiReqMsg(cancelReason, streamingFailedMessage)
				await this.saveClineMessages()

				// signals to provider that it can retrieve the saved messages from disk, as abortTask can not be awaited on in nature
				this.didFinishAborting = true
			}

			// reset streaming state
			this.currentStreamingContentIndex = 0
			this.assistantMessageContent = []
			this.didCompleteReadingStream = false
			this.userMessageContent = []
			this.userMessageContentReady = false
			this.didRejectTool = false
			this.didAlreadyUseTool = false
			this.presentAssistantMessageLocked = false
			this.presentAssistantMessageHasPendingUpdates = false
			await this.diffViewProvider.reset()

			const stream = this.attemptApiRequest(previousApiReqIndex) // yields only if the first chunk is successful, otherwise will allow the user to retry the request (most likely due to rate limit error, which gets thrown on the first chunk)
			let assistantMessage = ""
			try {
				for await (const chunk of stream) {
					switch (chunk.type) {
						case "usage":
							inputTokens += chunk.inputTokens
							outputTokens += chunk.outputTokens
							cacheWriteTokens += chunk.cacheWriteTokens ?? 0
							cacheReadTokens += chunk.cacheReadTokens ?? 0
							totalCost = chunk.totalCost
							break
						case "text":
							assistantMessage += chunk.text
							// parse raw assistant message into content blocks
							const prevLength = this.assistantMessageContent.length
							this.assistantMessageContent = parseAssistantMessage(assistantMessage)
							if (this.assistantMessageContent.length > prevLength) {
								this.userMessageContentReady = false // new content we need to present, reset to false in case previous content set this to true
							}
							// present content to user
							this.presentAssistantMessage()
							break
					}

					if (this.abort) {
						console.log("aborting stream...")
						if (!this.abandoned) {
							// only need to gracefully abort if this instance isn't abandoned (sometimes openrouter stream hangs, in which case this would affect future instances of cline)
							await abortStream("user_cancelled")
						}
						break // aborts the stream
					}

					if (this.didRejectTool) {
						// userContent has a tool rejection, so interrupt the assistant's response to present the user's feedback
						assistantMessage += "\n\n[Response interrupted by user feedback]"
						// this.userMessageContentReady = true // instead of setting this premptively, we allow the present iterator to finish and set userMessageContentReady when its ready
						break
					}

					// PREV: we need to let the request finish for openrouter to get generation details
					// UPDATE: it's better UX to interrupt the request at the cost of the api cost not being retrieved
					if (this.didAlreadyUseTool) {
						assistantMessage +=
							"\n\n[Response interrupted by a tool use result. Only one tool may be used at a time and should be placed at the end of the message.]"
						break
					}
				}
			} catch (error) {
				// abandoned happens when extension is no longer waiting for the cline instance to finish aborting (error is thrown here when any function in the for loop throws due to this.abort)
				if (!this.abandoned) {
					this.abortTask() // if the stream failed, there's various states the task could be in (i.e. could have streamed some tools the user may have executed), so we just resort to replicating a cancel task
					await abortStream(
						"streaming_failed",
						error.message ?? JSON.stringify(serializeError(error), null, 2),
					)
					const history = await this.providerRef.deref()?.getTaskWithId(this.taskId)
					if (history) {
						await this.providerRef.deref()?.initClineWithHistoryItem(history.historyItem)
						// await this.providerRef.deref()?.postStateToWebview()
					}
				}
			}

			// need to call here in case the stream was aborted
			if (this.abort) {
				throw new Error("Cline instance aborted")
			}

			this.didCompleteReadingStream = true

			// set any blocks to be complete to allow presentAssistantMessage to finish and set userMessageContentReady to true
			// (could be a text block that had no subsequent tool uses, or a text block at the very end, or an invalid tool use, etc. whatever the case, presentAssistantMessage relies on these blocks either to be completed or the user to reject a block in order to proceed and eventually set userMessageContentReady to true)
			const partialBlocks = this.assistantMessageContent.filter((block) => block.partial)
			partialBlocks.forEach((block) => {
				block.partial = false
			})
			// this.assistantMessageContent.forEach((e) => (e.partial = false)) // cant just do this bc a tool could be in the middle of executing ()
			if (partialBlocks.length > 0) {
				this.presentAssistantMessage() // if there is content to update then it will complete and update this.userMessageContentReady to true, which we pwaitfor before making the next request. all this is really doing is presenting the last partial message that we just set to complete
			}

			updateApiReqMsg()
			await this.saveClineMessages()
			await this.providerRef.deref()?.postStateToWebview()

			// now add to apiconversationhistory
			// need to save assistant responses to file before proceeding to tool use since user can exit at any moment and we wouldn't be able to save the assistant's response
			let didEndLoop = false
			if (assistantMessage.length > 0) {
				await this.addToApiConversationHistory({
					role: "assistant",
					content: [{ type: "text", text: assistantMessage }],
				})

				// NOTE: this comment is here for future reference - this was a workaround for userMessageContent not getting set to true. It was due to it not recursively calling for partial blocks when didRejectTool, so it would get stuck waiting for a partial block to complete before it could continue.
				// in case the content blocks finished
				// it may be the api stream finished after the last parsed content block was executed, so  we are able to detect out of bounds and set userMessageContentReady to true (note you should not call presentAssistantMessage since if the last block is completed it will be presented again)
				// const completeBlocks = this.assistantMessageContent.filter((block) => !block.partial) // if there are any partial blocks after the stream ended we can consider them invalid
				// if (this.currentStreamingContentIndex >= completeBlocks.length) {
				// 	this.userMessageContentReady = true
				// }

				await pWaitFor(() => this.userMessageContentReady)

				// if the model did not tool use, then we need to tell it to either use a tool or attempt_completion
				const didToolUse = this.assistantMessageContent.some((block) => block.type === "tool_use")
				if (!didToolUse) {
					this.userMessageContent.push({
						type: "text",
						text: formatResponse.noToolsUsed(),
					})
					this.consecutiveMistakeCount++
				}

				const recDidEndLoop = await this.recursivelyMakeClineRequests(this.userMessageContent)
				didEndLoop = recDidEndLoop
			} else {
				// if there's no assistant_responses, that means we got no text or tool_use content blocks from API which we should assume is an error
				await this.say(
					"error",
					"Unexpected API Response: The language model did not provide any assistant messages. This may indicate an issue with the API or the model's output.",
				)
				await this.addToApiConversationHistory({
					role: "assistant",
					content: [{ type: "text", text: "Failure: I did not provide a response." }],
				})
			}

			return didEndLoop // will always be false for now
		} catch (error) {
			// this should never happen since the only thing that can throw an error is the attemptApiRequest, which is wrapped in a try catch that sends an ask where if noButtonClicked, will clear current task and destroy this instance. However to avoid unhandled promise rejection, we will end this loop which will end execution of this instance (see startTask)
			return true // needs to be true so parent loop knows to end task
		}
	}

	async loadContext(userContent: UserContent, includeFileDetails: boolean = false) {
		return await Promise.all([
			// Process userContent array, which contains various block types:
			// TextBlockParam, ImageBlockParam, ToolUseBlockParam, and ToolResultBlockParam.
			// We need to apply parseMentions() to:
			// 1. All TextBlockParam's text (first user message with task)
			// 2. ToolResultBlockParam's content/context text arrays if it contains "<feedback>" (see formatToolDeniedFeedback, attemptCompletion, executeCommand, and consecutiveMistakeCount >= 3) or "<answer>" (see askFollowupQuestion), we place all user generated content in these tags so they can effectively be used as markers for when we should parse mentions)
			Promise.all(
				userContent.map(async (block) => {
					if (block.type === "text") {
						return {
							...block,
							text: await parseMentions(block.text, cwd, this.urlContentFetcher),
						}
					} else if (block.type === "tool_result") {
						const isUserMessage = (text: string) => text.includes("<feedback>") || text.includes("<answer>")
						if (typeof block.content === "string" && isUserMessage(block.content)) {
							return {
								...block,
								content: await parseMentions(block.content, cwd, this.urlContentFetcher),
							}
						} else if (Array.isArray(block.content)) {
							const parsedContent = await Promise.all(
								block.content.map(async (contentBlock) => {
									if (contentBlock.type === "text" && isUserMessage(contentBlock.text)) {
										return {
											...contentBlock,
											text: await parseMentions(contentBlock.text, cwd, this.urlContentFetcher),
										}
									}
									return contentBlock
								}),
							)
							return {
								...block,
								content: parsedContent,
							}
						}
					}
					return block
				}),
			),
			this.getEnvironmentDetails(includeFileDetails),
		])
	}

	async getEnvironmentDetails(includeFileDetails: boolean = false) {
		let details = ""

		// It could be useful for cline to know if the user went from one or no file to another between messages, so we always include this context
		details += "\n\n# VSCode Visible Files"
		const visibleFiles = vscode.window.visibleTextEditors
			?.map((editor) => editor.document?.uri?.fsPath)
			.filter(Boolean)
			.map((absolutePath) => path.relative(cwd, absolutePath).toPosix())
			.join("\n")
		if (visibleFiles) {
			details += `\n${visibleFiles}`
		} else {
			details += "\n(No visible files)"
		}

		details += "\n\n# VSCode Open Tabs"
		const openTabs = vscode.window.tabGroups.all
			.flatMap((group) => group.tabs)
			.map((tab) => (tab.input as vscode.TabInputText)?.uri?.fsPath)
			.filter(Boolean)
			.map((absolutePath) => path.relative(cwd, absolutePath).toPosix())
			.join("\n")
		if (openTabs) {
			details += `\n${openTabs}`
		} else {
			details += "\n(No open tabs)"
		}

		const busyTerminals = this.terminalManager.getTerminals(true)
		const inactiveTerminals = this.terminalManager.getTerminals(false)
		// const allTerminals = [...busyTerminals, ...inactiveTerminals]

		if (busyTerminals.length > 0 && this.didEditFile) {
			//  || this.didEditFile
			await delay(300) // delay after saving file to let terminals catch up
		}

		// let terminalWasBusy = false
		if (busyTerminals.length > 0) {
			// wait for terminals to cool down
			// terminalWasBusy = allTerminals.some((t) => this.terminalManager.isProcessHot(t.id))
			await pWaitFor(() => busyTerminals.every((t) => !this.terminalManager.isProcessHot(t.id)), {
				interval: 100,
				timeout: 15_000,
			}).catch(() => {})
		}

		// we want to get diagnostics AFTER terminal cools down for a few reasons: terminal could be scaffolding a project, dev servers (compilers like webpack) will first re-compile and then send diagnostics, etc
		/*
		let diagnosticsDetails = ""
		const diagnostics = await this.diagnosticsMonitor.getCurrentDiagnostics(this.didEditFile || terminalWasBusy) // if cline ran a command (ie npm install) or edited the workspace then wait a bit for updated diagnostics
		for (const [uri, fileDiagnostics] of diagnostics) {
			const problems = fileDiagnostics.filter((d) => d.severity === vscode.DiagnosticSeverity.Error)
			if (problems.length > 0) {
				diagnosticsDetails += `\n## ${path.relative(cwd, uri.fsPath)}`
				for (const diagnostic of problems) {
					// let severity = diagnostic.severity === vscode.DiagnosticSeverity.Error ? "Error" : "Warning"
					const line = diagnostic.range.start.line + 1 // VSCode lines are 0-indexed
					const source = diagnostic.source ? `[${diagnostic.source}] ` : ""
					diagnosticsDetails += `\n- ${source}Line ${line}: ${diagnostic.message}`
				}
			}
		}
		*/
		this.didEditFile = false // reset, this lets us know when to wait for saved files to update terminals

		// waiting for updated diagnostics lets terminal output be the most up-to-date possible
		let terminalDetails = ""
		if (busyTerminals.length > 0) {
			// terminals are cool, let's retrieve their output
			terminalDetails += "\n\n# Actively Running Terminals"
			for (const busyTerminal of busyTerminals) {
				terminalDetails += `\n## Original command: \`${busyTerminal.lastCommand}\``
				const newOutput = this.terminalManager.getUnretrievedOutput(busyTerminal.id)
				if (newOutput) {
					terminalDetails += `\n### New Output\n${newOutput}`
				} else {
					// details += `\n(Still running, no new output)` // don't want to show this right after running the command
				}
			}
		}
		// only show inactive terminals if there's output to show
		if (inactiveTerminals.length > 0) {
			const inactiveTerminalOutputs = new Map<number, string>()
			for (const inactiveTerminal of inactiveTerminals) {
				const newOutput = this.terminalManager.getUnretrievedOutput(inactiveTerminal.id)
				if (newOutput) {
					inactiveTerminalOutputs.set(inactiveTerminal.id, newOutput)
				}
			}
			if (inactiveTerminalOutputs.size > 0) {
				terminalDetails += "\n\n# Inactive Terminals"
				for (const [terminalId, newOutput] of inactiveTerminalOutputs) {
					const inactiveTerminal = inactiveTerminals.find((t) => t.id === terminalId)
					if (inactiveTerminal) {
						terminalDetails += `\n## ${inactiveTerminal.lastCommand}`
						terminalDetails += `\n### New Output\n${newOutput}`
					}
				}
			}
		}

		// details += "\n\n# VSCode Workspace Errors"
		// if (diagnosticsDetails) {
		// 	details += diagnosticsDetails
		// } else {
		// 	details += "\n(No errors detected)"
		// }

		if (terminalDetails) {
			details += terminalDetails
		}

		if (includeFileDetails) {
			details += `\n\n# Current Working Directory (${cwd.toPosix()}) Files\n`
			const isDesktop = arePathsEqual(cwd, path.join(os.homedir(), "Desktop"))
			if (isDesktop) {
				// don't want to immediately access desktop since it would show permission popup
				details += "(Desktop files not shown automatically. Use list_files to explore if needed.)"
			} else {
				const [files, didHitLimit] = await listFiles(cwd, true, 200)
				const result = formatResponse.formatFilesList(cwd, files, didHitLimit)
				details += result
			}
		}

		return `<environment_details>\n${details.trim()}\n</environment_details>`
	}
}<|MERGE_RESOLUTION|>--- conflicted
+++ resolved
@@ -1421,7 +1421,6 @@
 						try {
 							if (block.partial) {
 								if (action === "launch") {
-<<<<<<< HEAD
 									if (this.alwaysAllowBrowser) {
 										await this.say(
 											"browser_action",
@@ -1440,13 +1439,6 @@
 											block.partial
 										).catch(() => {})
 									}
-=======
-									await this.ask(
-										"browser_action_launch",
-										removeClosingTag("url", url),
-										block.partial,
-									).catch(() => {})
->>>>>>> 93e70c62
 								} else {
 									await this.say(
 										"browser_action",
@@ -1573,7 +1565,6 @@
 						const command: string | undefined = block.params.command
 						try {
 							if (block.partial) {
-<<<<<<< HEAD
 								if (this.alwaysAllowExecute && this.isAllowedCommand(command)) {
 									await this.say("command", command, undefined, block.partial)
 								} else {
@@ -1581,11 +1572,6 @@
 										() => {}
 									)
 								}								
-=======
-								await this.ask("command", removeClosingTag("command", command), block.partial).catch(
-									() => {},
-								)
->>>>>>> 93e70c62
 								break
 							} else {
 								if (!command) {
